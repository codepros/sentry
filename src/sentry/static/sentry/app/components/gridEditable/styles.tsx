import React from 'react';

<<<<<<< HEAD
import styled from '@emotion/styled';
import Alert from 'app/components/alert';
=======
>>>>>>> f96d1fc1
import InlineSvg from 'app/components/inlineSvg';
import {Panel, PanelBody} from 'app/components/panels';
import space from 'app/styles/space';

export const GRID_HEAD_ROW_HEIGHT = 45;
export const GRID_BODY_ROW_HEIGHT = 40;
export const GRID_STATUS_MESSAGE_HEIGHT = GRID_BODY_ROW_HEIGHT * 4;

/**
 * Local z-index stacking context
 * https://developer.mozilla.org/en-US/docs/Web/CSS/CSS_Positioning/Understanding_z_index/The_stacking_context
 */
// Parent context is Panel
const Z_INDEX_PANEL = 1;
const Z_INDEX_GRID_STATUS = -1;
const Z_INDEX_GRID = 5;

// Parent context is GridHeadCell
const Z_INDEX_GRID_RESIZER = 1;

type GridEditableProps = {
  isEditable?: boolean;
  isEditing?: boolean;
  isDragging?: boolean;
};

export const Header = styled('div')`
  display: flex;
  justify-content: space-between;
  align-items: center;
  margin: 0 ${space(1)} ${space(1)} 0;
`;

export const HeaderTitle = styled('h4')`
  margin: 0;
  font-size: ${p => p.theme.fontSizeMedium};
  color: ${p => p.theme.gray3};
`;

export const HeaderButtonContainer = styled('div')`
  display: flex;
  flex-direction: row;

  /* Hovercard anchor element when features are disabled. */
  & > span {
    display: flex;
    flex-direction: row;
  }
`;

export const HeaderButton = styled('div')<{disabled?: boolean}>`
  display: flex;
  align-items: center;
  color: ${p => (p.disabled ? p.theme.gray6 : p.theme.gray3)};
  cursor: ${p => (p.disabled ? 'default' : 'pointer')};
  font-size: ${p => p.theme.fontSizeSmall};
  margin-left: ${space(2)};

  > svg {
    margin-right: ${space(0.5)};
  }

  &:hover,
  &:active {
    color: ${p => (p.disabled ? p.theme.gray6 : p.theme.gray4)};
  }
`;

const PanelWithProtectedBorder = styled(Panel)`
  overflow: hidden;
  z-index: ${Z_INDEX_PANEL};
`;
export const Body = props => (
  <PanelWithProtectedBorder>
    <PanelBody>{props.children}</PanelBody>
  </PanelWithProtectedBorder>
);

/**
 * Grid is the parent element for the tableResizable component.
 *
 * On newer browsers, it will use CSS Grids to implement its layout.
 *
 * However, it is based on <table>, which has a distinction between header/body
 * HTML elements, which allows CSS selectors to its full potential. This has
 * the added advantage that older browsers will still have a chance of
 * displaying the data correctly (but this is untested).
 *
 * <thead>, <tbody>, <tr> are ignored by CSS Grid.
 * The entire layout is determined by the usage of <th> and <td>.
 */
export const Grid = styled('table')`
  position: inherit;
  display: grid;

  /* Overwritten by GridEditable.setGridTemplateColumns */
  grid-template-columns: repeat(auto-fill, minmax(50px, auto));

  box-sizing: border-box;
  border-collapse: collapse;
  margin: 0;

  z-index: ${Z_INDEX_GRID};
  overflow-x: scroll;
`;

export const GridRow = styled('tr')`
  display: contents;

  &:last-child,
  &:last-child > td:first-child,
  &:last-child > td:last-child {
    border-bottom-left-radius: ${p => p.theme.borderRadius};
    border-bottom-right-radius: ${p => p.theme.borderRadius};
  }
`;

/**
 * GridHead is the collection of elements that builds the header section of the
 * Grid. As the entirety of the add/remove/resize actions are performed on the
 * header, most of the elements behave different for each stage.
 */
export const GridHead = styled('thead')`
  display: contents;
`;

export const GridHeadCell = styled('th')<{isFirst: boolean}>`
  /* By default, a grid item cannot be smaller than the size of its content.
     We override this by setting min-width to be 0. */
  position: relative; /* Used by GridResizer */
  min-width: 0;
  height: ${GRID_HEAD_ROW_HEIGHT}px;
  border-right: 1px solid transparent;
  border-left: 1px solid transparent;
  background-color: ${p => p.theme.offWhite};
  border-bottom: 1px solid ${p => p.theme.borderDark};

  &:first-child {
    border-top-left-radius: ${p => p.theme.borderRadius};
  }

  &:last-child {
    border-top-right-radius: ${p => p.theme.borderRadius};
    border-right: none;
  }

  &:hover {
    border-left-color: ${p => (p.isFirst ? 'transparent' : p.theme.borderDark)};
    border-right-color: ${p => p.theme.borderDark};
  }
`;

export const GridHeadCellButton = styled('div')<GridEditableProps>`
  display: block;
  min-width: 24px;
  margin: ${space(0.5)};
  padding: ${space(1.5)};
  border-radius: 2px;
  font-size: 12px;
  font-weight: 600;
  line-height: 1;
  text-transform: uppercase;
  user-select: none;

  background-color: ${p => {
    if (p.isDragging) {
      return p.theme.purple;
    }

    if (p.isEditing) {
      return p.theme.offWhite2;
    }

    return 'none';
  }};

  color: ${p => {
    if (p.isDragging) {
      return p.theme.offWhite2;
    }

    if (p.isEditing) {
      return p.theme.gray2;
    }

    return p.theme.gray3;
  }};

  a {
    color: inherit;
    white-space: nowrap;
    text-overflow: ellipsis;
    overflow: hidden;
  }
`;

/**
 * Create spacing/padding similar to GridHeadCellWrapper but
 * without interactive aspects.
 */
export const GridHeadCellStatic = styled('th')`
  height: ${GRID_HEAD_ROW_HEIGHT}px;
  display: flex;
  align-items: center;
  padding: ${space(2)};
  background-color: ${p => p.theme.offWhite};
  border-bottom: 1px solid ${p => p.theme.borderDark};
  font-size: 13px;
  font-weight: 600;
  line-height: 1;
  text-transform: uppercase;
  text-overflow: ellipsis;
  white-space: nowrap;
  overflow: hidden;

  &:first-child {
    border-top-left-radius: ${p => p.theme.borderRadius};
    padding: ${space(1)} 0 ${space(1)} ${space(3)};
  }
`;

/**
 * GridHeadCellButtonHover is the collection of interactive elements to add or
 * move the columns. They are expected to be draggable.
 */
export const GridHeadCellButtonHover = styled('div')<GridEditableProps>`
  display: flex;
  justify-content: space-between;
  align-items: center;
  position: absolute;
  left: ${space(0.5)};
  right: ${space(0.5)};
  top: ${space(0.5)};
  bottom: ${space(0.5)};
`;

export const GridHeadCellButtonHoverButton = styled('div')`
  display: inline-flex;
  justify-content: center;
  align-items: center;
  width: 24px;
  height: 24px;
  margin: 0 ${space(0.25)};
  color: ${p => p.theme.gray4};
  border: 2px solid ${p => p.theme.gray4};
  background-color: ${p => p.theme.offWhite2};
  border-radius: ${p => p.theme.borderRadius};
  cursor: pointer;
`;

export const GridHeadCellButtonHoverDraggable = styled(InlineSvg)`
  cursor: grab;
  user-select: none;
`;

/**
 * GridBody are the collection of elements that contains and display the data
 * of the Grid. They are rather simple.
 */
export const GridBody = styled('tbody')`
  display: contents;

  > tr:last-child td {
    border-bottom: none;
  }
`;
export const GridBodyCell = styled('td')`
  /* By default, a grid item cannot be smaller than the size of its content.
     We override this by setting min-width to be 0. */
  min-width: 0;
  /* Locking in the height makes calculation for resizer to be easier.
     min-height is used to allow a cell to expand and this is used to display
     feedback during empty/error state */
  min-height: ${GRID_BODY_ROW_HEIGHT}px;
  padding: ${space(1)} ${space(2)};

  background-color: ${p => p.theme.white};
  border-bottom: 1px solid ${p => p.theme.borderLight};

  font-size: ${p => p.theme.fontSizeMedium};

  &:first-child {
    padding: ${space(1)} 0 ${space(1)} ${space(3)};
  }

  &:last-child {
    border-right: none;
  }
`;

const GridStatusWrapper = styled(GridBodyCell)`
  grid-column: 1 / -1;
  width: 100%;
  height: ${GRID_STATUS_MESSAGE_HEIGHT}px;
  background-color: transparent;
`;
const GridStatusFloat = styled('div')`
  position: absolute;
  top: 45px;
  left: 0;
  display: flex;
  justify-content: center;
  align-items: center;
  width: 100%;
  height: ${GRID_STATUS_MESSAGE_HEIGHT}px;

  z-index: ${Z_INDEX_GRID_STATUS};
  background: ${p => p.theme.white};
`;
export const GridBodyCellStatus = props => (
  <GridStatusWrapper>
    <GridStatusFloat>{props.children}</GridStatusFloat>
  </GridStatusWrapper>
);

/**
 * We have a fat GridResizer and we use the ::after pseudo-element to draw
 * a thin 1px border.
 *
 * The right-most GridResizer has a width of 2px and no right padding to make it
 * more obvious as it is usually sitting next to the border for <Panel>
 */
export const GridResizer = styled('div')<{dataRows: number; isLast?: boolean}>`
  position: absolute;
  top: 0px;
  right: ${p => (p.isLast ? '0px' : '-5px')};
  width: ${p => (p.isLast ? '6px' : '9px')};

  height: ${p => {
    const numOfRows = p.dataRows;
    let height = GRID_HEAD_ROW_HEIGHT + numOfRows * GRID_BODY_ROW_HEIGHT;

    if (numOfRows >= 2) {
      // account for border-bottom height
      height += numOfRows - 1;
    }

    return height;
  }}px;

  padding-left: 4px;
  padding-right: ${p => (p.isLast ? '0px' : '4px')};

  cursor: col-resize;
  z-index: ${Z_INDEX_GRID_RESIZER};

  /**
   * This element allows us to have a fat GridResizer that is easy to hover and
   * drag, but still draws an appealing thin line for the border
   */
  &::after {
    content: ' ';
    display: block;
    width: 100%; /* Equivalent to 1px */
    height: 100%;
  }

  &:hover::after {
    background-color: ${p => p.theme.borderDark};
  }

  /**
   * Ensure that this rule is after :hover, otherwise it will flicker when
   * the GridResizer is dragged
   */
  &:active::after,
  &:focus::after {
    background-color: ${p => p.theme.purple};
  }
`;<|MERGE_RESOLUTION|>--- conflicted
+++ resolved
@@ -1,10 +1,5 @@
 import React from 'react';
 
-<<<<<<< HEAD
-import styled from '@emotion/styled';
-import Alert from 'app/components/alert';
-=======
->>>>>>> f96d1fc1
 import InlineSvg from 'app/components/inlineSvg';
 import {Panel, PanelBody} from 'app/components/panels';
 import space from 'app/styles/space';
