import React from 'react';
import {Location} from 'history';
<<<<<<< HEAD
import {browserHistory} from 'react-router';
=======
import styled from '@emotion/styled';
>>>>>>> f96d1fc1

import styled from '@emotion/styled';
import {Client} from 'app/api';
import {Organization, Tag} from 'app/types';
import withApi from 'app/utils/withApi';
import withTags from 'app/utils/withTags';
import Pagination from 'app/components/pagination';

import EventView, {isAPIPayloadSimilar} from '../eventView';

import TableView from './tableView';
import {TableData} from './types';

type TableProps = {
  api: Client;
  location: Location;
  eventView: EventView;
  organization: Organization;
  tags: {[key: string]: Tag};
  setError: (msg: string) => void;
  title: string;
};

type TableState = {
  isLoading: boolean;
  tableFetchID: symbol | undefined;
  error: null | string;
  pageLinks: null | string;
  tableData: TableData | null | undefined;
};

/**
 * `Table` is a container element that handles 2 things
 * 1. Fetch data from source
 * 2. Handle pagination of data
 *
 * It will pass the data it fetched to `TableView`, where the state of the
 * Table is maintained and controlled
 */
class Table extends React.PureComponent<TableProps, TableState> {
  state: TableState = {
    isLoading: true,
    tableFetchID: undefined,
    error: null,

    pageLinks: null,
    tableData: null,
  };

  componentDidMount() {
    this.fetchData();
  }

  componentDidUpdate(prevProps: TableProps) {
    // Reload data if we aren't already loading, or if we've moved
    // from an invalid view state to a valid one.
    if (
      (!this.state.isLoading && this.shouldRefetchData(prevProps)) ||
      (prevProps.eventView.isValid() === false && this.props.eventView.isValid())
    ) {
      this.fetchData();
    }
  }

  shouldRefetchData = (prevProps: TableProps): boolean => {
    const thisAPIPayload = this.props.eventView.getEventsAPIPayload(this.props.location);
    const otherAPIPayload = prevProps.eventView.getEventsAPIPayload(prevProps.location);

    return !isAPIPayloadSimilar(thisAPIPayload, otherAPIPayload);
  };

  fetchData = () => {
    const {eventView, organization, location, setError} = this.props;

    if (!eventView.isValid()) {
      return;
    }
    const url = `/organizations/${organization.slug}/eventsv2/`;
    const tableFetchID = Symbol('tableFetchID');
    const apiPayload = eventView.getEventsAPIPayload(location);

    this.setState({isLoading: true, tableFetchID});

    this.props.api
      .requestPromise(url, {
        method: 'GET',
        includeAllArgs: true,
        query: apiPayload,
      })
      .then(([data, _, jqXHR]) => {
        if (this.state.tableFetchID !== tableFetchID) {
          // invariant: a different request was initiated after this request
          return;
        }

        this.setState(prevState => {
          return {
            isLoading: false,
            tableFetchID: undefined,
            error: null,
            pageLinks: jqXHR ? jqXHR.getResponseHeader('Link') : prevState.pageLinks,
            tableData: data,
          };
        });
      })
      .catch(err => {
        this.setState({
          isLoading: false,
          tableFetchID: undefined,
          error: err.responseJSON.detail,
          pageLinks: null,
          tableData: null,
        });
        setError(err.responseJSON.detail);
      });
  };

  render() {
    const {eventView, tags} = this.props;
    const {pageLinks, tableData, isLoading, error} = this.state;
    const tagKeys = Object.values(tags).map(({key}) => key);

    return (
      <Container>
        <TableView
          {...this.props}
          isLoading={isLoading}
          error={error}
          eventView={eventView}
          tableData={tableData}
          tagKeys={tagKeys}
        />
        <Pagination pageLinks={pageLinks} />
      </Container>
    );
  }
}

export default withApi(withTags(Table));

const Container = styled('div')`
  min-width: 0;
  overflow: hidden;
`;<|MERGE_RESOLUTION|>--- conflicted
+++ resolved
@@ -1,10 +1,6 @@
 import React from 'react';
 import {Location} from 'history';
-<<<<<<< HEAD
-import {browserHistory} from 'react-router';
-=======
 import styled from '@emotion/styled';
->>>>>>> f96d1fc1
 
 import styled from '@emotion/styled';
 import {Client} from 'app/api';
