import React from 'react';
import PropTypes from 'prop-types';

import styled from '@emotion/styled';
import DropdownButton from 'app/components/dropdownButton';
import DropdownControl, {DropdownItem} from 'app/components/dropdownControl';
import {t} from 'app/locale';
import space from 'app/styles/space';
<<<<<<< HEAD

import {SectionHeading} from '../eventsV2/styles';
=======
import {InlineContainer, SectionHeading} from '../eventsV2/styles';
>>>>>>> f96d1fc1

const YAxisSelector = props => {
  const {options, onChange, selected} = props;
  const selectedOption = options.find(opt => selected === opt.value) || options[0];

  return (
    <InlineContainer>
      <SectionHeading>{t('Y-Axis')}</SectionHeading>
      <DropdownControl
        menuWidth="auto"
        alignRight
        button={({getActorProps}) => (
          <StyledDropdownButton {...getActorProps()} size="zero" isOpen={false}>
            {selectedOption.label}
          </StyledDropdownButton>
        )}
      >
        {options.map(opt => (
          <DropdownItem
            key={opt.value}
            onSelect={onChange}
            eventKey={opt.value}
            isActive={selected === opt.value}
          >
            {opt.label}
          </DropdownItem>
        ))}
      </DropdownControl>
    </InlineContainer>
  );
};

const StyledDropdownButton = styled(DropdownButton)`
  padding: ${space(1)} ${space(2)};
  font-weight: normal;
  color: ${p => p.theme.gray3};

  &:hover,
  &:focus,
  &:active {
    color: ${p => p.theme.gray4};
  }
`;

YAxisSelector.propTypes = {
  options: PropTypes.array.isRequired,
  onChange: PropTypes.func.isRequired,
  selected: PropTypes.string,
};

export default YAxisSelector;<|MERGE_RESOLUTION|>--- conflicted
+++ resolved
@@ -6,12 +6,7 @@
 import DropdownControl, {DropdownItem} from 'app/components/dropdownControl';
 import {t} from 'app/locale';
 import space from 'app/styles/space';
-<<<<<<< HEAD
-
-import {SectionHeading} from '../eventsV2/styles';
-=======
 import {InlineContainer, SectionHeading} from '../eventsV2/styles';
->>>>>>> f96d1fc1
 
 const YAxisSelector = props => {
   const {options, onChange, selected} = props;
